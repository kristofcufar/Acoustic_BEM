import numpy as np
from scipy import special as sp
from typing import Callable

def r_vec(x: np.ndarray, 
          y: np.ndarray) -> np.ndarray:
    """
    Compute the vector from points y to points x.

    r_vec = x - y
    r_norm = ||r_vec||
    r_hat = r_vec / r_norm

    Args:
        x (np.ndarray): Array of shape (..., 3) representing points x.
        y (np.ndarray): Array of shape (..., 3) representing points y.

    Returns:
        r_vec (np.ndarray): Array of shape (..., 3) representing the vector 
            from y to x.
        r_norm (np.ndarray): Array of shape (...) representing the norm of 
            r_vec.
        r_hat (np.ndarray): Array of shape (..., 3) representing the unit 
            vector in the direction of r_vec.
    """
    r_vec_ = x - y
    r_norm = np.linalg.norm(r_vec_, axis=-1)
    r_norm = np.where(r_norm == 0, 1e-16, r_norm)  # Avoid division by zero
    r_hat = r_vec_ / r_norm[..., np.newaxis]
    return r_vec_, r_norm, r_hat

def G(r_norm: np.ndarray, 
      k: float) -> np.ndarray:
    """
    Compute the Green's function for the Helmholtz equation in 3D.

    G(r) = e^{ikr}/(4π r)

    Args:
        r_norm (np.ndarray): Array of shape (...) representing the distance 
            between source and field points.
        k (float): Wavenumber.

    Returns:
        G (np.ndarray): Array of shape (...) representing the Green's function.
    """
    return np.exp(1j * k * r_norm) / (4 * np.pi * r_norm)

def dG_dr(r_norm: np.ndarray, 
          G: np.ndarray,
          k: float) -> np.ndarray:
    """
    Compute the derivative of the Green's function with respect to r.

    For G(r) = e^{ikr}/(4π r):
        dG/dr = (ik - 1/r) * G

    Args:
        r_norm (np.ndarray): Array of shape (...) representing the distance 
            between source and field points.
        G (np.ndarray): Array of shape (...) representing the Green's function.
        k (float): Wavenumber.

    Returns:
        dG_dr (np.ndarray): Array of shape (...) representing the derivative 
            of the Green's function with respect to r.
    """
    return G * (1j * k - 1 / r_norm)

def d2G_dr2(r: np.ndarray, 
            G_vals: np.ndarray, 
            k: float) -> np.ndarray:
    """
    Second radial derivative d^2G/dr^2 for 3D Helmholtz.

    For G(r) = e^{ikr}/(4π r):
        d^2G/dr^2 = (-k^2 - 2i k / r + 2 / r^2) * G

    Args:
        r (np.ndarray): Array of shape (...) representing the distance 
            between source and field points.
        G_vals (np.ndarray): Array of shape (...) representing the Green's
            function values G(r,k).
        k (float): Wavenumber.

    Returns:
        d2G_dr2: Same shape as r (complex).
    """

    eps = np.finfo(float).eps
    r_safe = np.where(r == 0, eps, r)
    return ((-k**2) - (2j * k) / r_safe + 2.0 / (r_safe**2)) * G_vals

def dG_dn_y(r_hat: np.ndarray,
            dG_dr: np.ndarray,
            n_y: np.ndarray) -> np.ndarray:
    """
    Compute the normal derivative of the Green's function with respect to
    the source point y.

    For G(r) = e^{ikr}/(4π r) and dG/dr = (ik - 1/r) G:
        ∂G/∂n_y = -dG/dr (r_hat · n_y)

    Args:
        r_hat (np.ndarray): Array of shape (..., 3) representing the unit 
            vector in the direction from y to x.
        dG_dr (np.ndarray): Array of shape (...) representing the derivative 
            of the Green's function with respect to r.
        n_y (np.ndarray): Array of shape (..., 3) representing the normal 
            vector at point y.

    Returns:
        dG_dn_y (np.ndarray): Array of shape (...) representing the normal 
            derivative of the Green's function with respect to y.
    """
    return -dG_dr * np.einsum('...i,...i->...', r_hat, n_y)

def dG_dn_x(r_hat: np.ndarray,
            dG_dr: np.ndarray,
            n_x: np.ndarray) -> np.ndarray:
    """
    Compute the normal derivative of the Green's function with respect to
    the field point x.

    For G(r) = e^{ikr}/(4π r) and dG/dr = (ik - 1/r) G:
        ∂G/∂n_x = dG/dr (r_hat · n_x)

    Args:
        r_hat (np.ndarray): Array of shape (..., 3) representing the unit 
            vector in the direction from y to x.
        dG_dr (np.ndarray): Array of shape (...) representing the derivative 
            of the Green's function with respect to r.
        n_x (np.ndarray): Array of shape (..., 3) representing the normal 
            vector at point x.

    Returns:
        dG_dn_x (np.ndarray): Array of shape (...) representing the normal 
            derivative of the Green's function with respect to x.
    """
    return dG_dr * np.einsum('...i,...i->...', r_hat, n_x)


def d2G_dn_x_dn_y(r_hat: np.ndarray,
                  r: np.ndarray,
                  n_x: np.ndarray,
                  n_y: np.ndarray,
                  G_vals: np.ndarray,
                  k: float,
                  ) -> np.ndarray:
    """
    Direct hypersingular kernel ∂²G/(∂n_x ∂n_y) for 3D Helmholtz.

    Uses the identity:
        ∂²G/∂n_x∂n_y
        = - f''(r) (r_hat·n_x)(r_hat·n_y)
          - (f'(r)/r) [ (n_x·n_y) - (r_hat·n_x)(r_hat·n_y) ],

    where f'(r) = dG/dr = (ik - 1/r) G, and
          f''(r) = d²G/dr² = (-k² - 2ik/r + 2/r²) G.

    Args:
        r_hat (np.ndarray): Array of shape (..., 3) representing the unit 
            vector in the direction from y to x.
        r (np.ndarray): Array of shape (...,) representing the distance 
            between source and field points.
        n_x (np.ndarray): Array of shape (..., 3) representing the normal 
            vector at point x.
        n_y (np.ndarray): Array of shape (..., 3) representing the normal 
            vector at point y.
        G_vals (np.ndarray): Array of shape (...,) representing the Green's
            function values G(r,k).
        k (float): Wavenumber.

    Returns:
        d2G_dn_x_dn_y (np.ndarray): Array of shape (...) representing the 
            second normal derivative of the Green's function with respect to 
            both x and y.
    """
    r = np.where(r == 0, 1e-16, r)  # Avoid division by zero
    # f'(r) and f''(r)
    dGr = dG_dr(r, G_vals, k)
    d2Gr = d2G_dr2(r, G_vals, k)

    nx_dot_ny = np.einsum("...i,...i->...", n_x, n_y)
    nx_dot_rh = np.einsum("...i,...i->...", n_x, r_hat)
    ny_dot_rh = np.einsum("...i,...i->...", n_y, r_hat)

    term1 = -d2Gr * (nx_dot_rh * ny_dot_rh)
    term2 = -(dGr / r) * (nx_dot_ny - nx_dot_rh * ny_dot_rh)

    return term1 + term2

<<<<<<< HEAD
### Half-space Green's function with impedance boundary condition

class ImpedanceGreen3D:
    """
    Half-space Green's function with impedance boundary condition.
    """
    def __init__(self, 
                 rho0: float, 
                 c0: float, 
                 Zs_fn: Callable[[float], complex],
                 nodes_per_panel: int = 3,
                 plane_normal: np.ndarray = np.array([0.0, 0.0, 1.0]),
                 plane_point: np.ndarray = np.array([0.0, 0.0, 0.0])):
        self.Z0 = rho0 * c0
        self.Zs_fn = Zs_fn
        self.nodes = nodes_per_panel

        self.plane_normal = plane_normal / np.linalg.norm(plane_normal)
        self.plane_point = plane_point

        # Orthogonal basis in the plane
        tmp = np.array([1.0, 0.0, 0.0]) if abs(self.plane_normal[0]) < 0.9 \
            else np.array([0.0, 1.0, 0.0])
        e1 = tmp - (tmp @ self.plane_normal) * self.plane_normal
        e1 /= np.linalg.norm(e1)
        e2 = np.cross(self.plane_normal, e1)

        self.B = np.stack([e1, e2, self.plane_normal], axis=1)
        self.B_inv = np.linalg.inv(self.B)

    def _to_local_points(self, P):
        if P.ndim == 1:
            return self.B_inv @ (P - self.plane_point)
        return ((P - self.plane_point) @ self.B_inv.T)

    def _to_local_vec(self, v):
        v = np.asarray(v, float)
        return self.B_inv @ v

    def _build_qpack(self, 
                     k: float):
        """
        Build quadrature pack for Sommerfeld integral.
        Args:
            k (float): Wavenumber.
        Returns:
            None: Stores quadrature in self._qpack.
        """
        n = self.nodes
        x, w = np.polynomial.legendre.leggauss(n)
        xm = 0.5 * k * (x + 1.0)
        w1 = 0.5 * k * w 
        kt1 = xm   
        kz1 = np.sqrt(np.maximum(k*k - kt1*kt1, 0.0)) 

        xs, ws = np.polynomial.legendre.leggauss(n)
        s = 0.5 * (xs + 1.0)
        kt2 = k + s / (1.0 - s)
        jac = 1.0 / (1.0 - s)**2
        w2 = 0.5 * ws * jac   
        kz2 = 1j * np.sqrt(kt2*kt2 - k*k) 

        Zs = self.Zs_fn(k)
        Z0 = self.Z0
        cos1 = kz1 / k
        cos2 = kz2 / k
        R1 = (Zs * cos1 - Z0) / (Zs * cos1 + Z0)
        R2 = (Zs * cos2 - Z0) / (Zs * cos2 + Z0)
        C1 = R1 * kt1 / (2.0j * kz1)
        C2 = R2 * kt2 / (2.0j * kz2)
        self._qpack = {
            "k": k,
            "kt1": kt1, "w1": w1, "kz1": kz1, "C1": C1,
            "kt2": kt2, "w2": w2, "kz2": kz2, "C2": C2,
        }

    def _ensure_qpack(self, k: float):
        qp = getattr(self, "_qpack", None)
        if qp is None or qp["k"] != k:
            self._build_qpack(k)

    def sommerfeld_pressure(self, 
                            k: float, 
                            rho: np.ndarray, 
                            z_plus: np.ndarray) -> np.ndarray:
        """
        Vectorized Sommerfeld pressure. Integrates over transverse
        wavenumber kt using precomputed quadrature.

        Args:
            k (float): Wavenumber.
            rho (np.ndarray): Horizontal distance(s) (M,) or (1, M).
            z_plus (np.ndarray): Vertical sum(s) clamped to fluid side
                (M,) or (1, M).
        Returns:
            imp (np.ndarray): Sommerfeld pressure (M,) complex.
        """
        self._ensure_qpack(k)
        qp = self._qpack
        kt1, w1, kz1, C1 = qp["kt1"], qp["w1"], qp["kz1"], qp["C1"]
        kt2, w2, kz2, C2 = qp["kt2"], qp["w2"], qp["kz2"], qp["C2"]

        rho = np.asarray(rho, dtype=float).reshape(-1)
        zp  = np.asarray(z_plus, dtype=float).reshape(-1)

        J1 = sp.j0(np.outer(kt1, rho)) 
        J2 = sp.j0(np.outer(kt2, rho))

        P1 = np.exp(1j * np.outer(kz1, zp)) 
        P2 = np.exp(1j * np.outer(kz2, zp))

        I1 = (w1 * C1)[:, None] * (P1 * J1) 
        I2 = (w2 * C2)[:, None] * (P2 * J2)

        return (I1.sum(axis=0) + I2.sum(axis=0)) / (2.0 * np.pi)

    def G_hs(self, 
                 x: np.ndarray, 
                 Y: np.ndarray, 
                 k: float) -> np.ndarray:
        """
        Half-space Green's function with impedance boundary condition.

        G_hs(x,y) = G(x,y) + G_imp(x,y)
        where G_imp is the Sommerfeld integral.

        Args:
            x (np.ndarray): Field point (3,) array.
            Y (np.ndarray): Source points (M,3) array.
            k (float): Wavenumber.

        Returns:
            G_hs (np.ndarray): Half-space Green's function values (M,) complex.
        """

        r = np.linalg.norm(Y - x[None, :], axis=1)
        G0 = np.zeros_like(r, dtype=np.complex128)
        m = r > 0.0
        G0[m] = np.exp(1j * k * r[m]) / (4.0 * np.pi * r[m])

        xL = self._to_local_points(x)
        YL = self._to_local_points(Y)
        rho = np.hypot(YL[:,0]-xL[0], YL[:,1]-xL[1])
        z_plus = np.maximum(xL[2], 0.0) + np.maximum(YL[:,2], 0.0)

        imp = self.sommerfeld_pressure(k, rho, z_plus)
        return G0 + imp
    
    def dG_dn_y_hs(self, 
                       x: np.ndarray, 
                       Y: np.ndarray, 
                       ny: np.ndarray, 
                       k: float) -> np.ndarray:
        """
        Derivative ∂G_hs/∂n_y for one x (with normal ny) and many Y (Q,3).
        Args:
            x (np.ndarray): Field point (3,) array.
            Y (np.ndarray): Source points (Q,3) array.
            ny (np.ndarray): Normal at source point y (3,) array.
            k (float): Wavenumber.

        Returns:
            dG_dn_y_hs (np.ndarray): Normal derivative values (Q,) complex.
        """
        self._ensure_qpack(k); qp = self._qpack
        kt1, w1, kz1, C1 = qp["kt1"], qp["w1"], qp["kz1"], qp["C1"]
        kt2, w2, kz2, C2 = qp["kt2"], qp["w2"], qp["kz2"], qp["C2"]

        xL = self._to_local_points(x)
        YL = self._to_local_points(Y)
        nyL = self._to_local_vec(ny)

        rho = np.hypot(YL[:,0]-xL[0], YL[:,1]-xL[1]); Q = rho.size
        zp  = np.maximum(xL[2],0.0) + np.maximum(YL[:,2],0.0)

        nz = float(nyL[2]); nty = nyL[:2]
        dt = YL[:,:2] - xL[:2]
        s = np.zeros(Q); mask = rho>0
        s[mask] = (dt[mask] @ nty) / rho[mask]

        J10 = sp.j0(np.outer(kt1, rho))
        J11 = sp.j1(np.outer(kt1, rho))
        P1  = np.exp(1j * np.outer(kz1, zp))

        J20 = sp.j0(np.outer(kt2, rho))
        J21 = sp.j1(np.outer(kt2, rho))
        P2  = np.exp(1j * np.outer(kz2, zp))

        A1 = (1j * kz1)[:, None] * nz * J10
        B1 = -(kt1[:, None] * J11) * s[None, :]
        A2 = (1j * kz2)[:, None] * nz * J20
        B2 = -(kt2[:, None] * J21) * s[None, :]

        I1 = (w1 * C1)[:, None] * P1 * (A1 + B1)
        I2 = (w2 * C2)[:, None] * P2 * (A2 + B2)
        
        return (I1.sum(axis=0) + I2.sum(axis=0)) / (2.0 * np.pi)

    def dG_dn_x_hs(self, 
                   x: np.ndarray, 
                   nx: np.ndarray, 
                   Y: np.ndarray, 
                   k: float) -> np.ndarray:
        """Derivative ∂G_hs/∂n_x for one x (with normal nx) and many Y (Q,3).
        Args:
            x (np.ndarray): Field point (3,) array.
            nx (np.ndarray): Normal at field point x (3,) array.
            Y (np.ndarray): Source points (Q,3) array.
            k (float): Wavenumber.

        Returns:
            dG_dn_x_hs (np.ndarray): Normal derivative values (Q,) complex.
        """
        self._ensure_qpack(k); qp = self._qpack
        kt1, w1, kz1, C1 = qp["kt1"], qp["w1"], qp["kz1"], qp["C1"]
        kt2, w2, kz2, C2 = qp["kt2"], qp["w2"], qp["kz2"], qp["C2"]

        xL = self._to_local_points(x)
        YL = self._to_local_points(Y)
        nxL = self._to_local_vec(nx)

        rho = np.hypot(YL[:,0]-xL[0], YL[:,1]-xL[1]); Q = rho.size
        zp  = np.maximum(xL[2],0.0) + np.maximum(YL[:,2],0.0)

        nz = float(nxL[2]); ntx = nxL[:2]
        dt = xL[:2] - YL[:,:2]
        s = np.zeros(Q); mask = rho>0
        s[mask] = (dt[mask] @ ntx) / rho[mask]

        J10 = sp.j0(np.outer(kt1, rho))
        J11 = sp.j1(np.outer(kt1, rho))
        P1 = np.exp(1j * np.outer(kz1, zp))

        J20 = sp.j0(np.outer(kt2, rho))
        J21 = sp.j1(np.outer(kt2, rho))
        P2 = np.exp(1j * np.outer(kz2, zp))

        A1 = (1j * kz1)[:, None] * nz * J10
        B1 = -(kt1[:, None] * J11) * s[None, :]
        A2 = (1j * kz2)[:, None] * nz * J20
        B2 = -(kt2[:, None] * J21) * s[None, :]

        I1 = (w1 * C1)[:, None] * P1 * (A1 + B1)
        I2 = (w2 * C2)[:, None] * P2 * (A2 + B2)
        return (I1.sum(axis=0) + I2.sum(axis=0)) / (2.0 * np.pi)

    def grad_y_imp(self, 
                   x: np.ndarray, 
                   Y: np.ndarray, 
                   k: float) -> np.ndarray:
        """
        Compute the gradient with respect to y of the impedance.
        Args:
            x (np.ndarray): Field point (3,) array.
            Y (np.ndarray): Source points (Q,3) array.
            k (float): Wavenumber.

        Returns:
            grad_y_imp (np.ndarray): Gradient values (Q,3) complex.
        """
        self._ensure_qpack(k); qp = self._qpack
        kt1, w1, kz1, C1 = qp["kt1"], qp["w1"], qp["kz1"], qp["C1"]
        kt2, w2, kz2, C2 = qp["kt2"], qp["w2"], qp["kz2"], qp["C2"]

        xL = self._to_local_points(x)
        YL = self._to_local_points(Y)

        dt = YL[:,:2] - xL[:2]
        rho = np.hypot(dt[:,0], dt[:,1]); Q = rho.size
        zp  = np.maximum(xL[2],0.0) + np.maximum(YL[:,2],0.0)

        uh = np.zeros((Q,2)); m = rho>0; uh[m] = dt[m]/rho[m,None]

        J10 = sp.j0(np.outer(kt1, rho))
        J11 = sp.j1(np.outer(kt1, rho))
        P1 = np.exp(1j * np.outer(kz1, zp))

        J20 = sp.j0(np.outer(kt2, rho))
        J21 = sp.j1(np.outer(kt2, rho))
        P2 = np.exp(1j * np.outer(kz2, zp))

        T1 = (w1 * C1)[:, None] * P1 * (-(kt1[:, None] * J11))
        T2 = (w2 * C2)[:, None] * P2 * (-(kt2[:, None] * J21))
        t_sum = (T1.sum(axis=0) + T2.sum(axis=0)) / (2.0 * np.pi)

        Z1 = (w1 * C1)[:, None] * P1 * (1j * kz1[:, None] * J10)
        Z2 = (w2 * C2)[:, None] * P2 * (1j * kz2[:, None] * J20)
        z_sum = (Z1.sum(axis=0) + Z2.sum(axis=0)) / (2.0 * np.pi)

        out = np.zeros((Q, 3), dtype=np.complex128)
        out[:, 0:2] = (t_sum[:, None] * uh) 
        out[:, 2]   = z_sum
        return out

    def grad_x_imp(self, 
                   x: np.ndarray, 
                   Y: np.ndarray, 
                   k: float) -> np.ndarray:
        """
        Compute the gradient with respect to x of the impedance.
        Args:
            x (np.ndarray): Field point (3,) array.
            Y (np.ndarray): Source points (Q,3) array.
            k (float): Wavenumber.

        Returns:
            grad_x_imp (np.ndarray): Gradient values (Q,3) complex.
        """
        self._ensure_qpack(k); qp = self._qpack
        kt1, w1, kz1, C1 = qp["kt1"], qp["w1"], qp["kz1"], qp["C1"]
        kt2, w2, kz2, C2 = qp["kt2"], qp["w2"], qp["kz2"], qp["C2"]

        xL = self._to_local_points(x)
        YL = self._to_local_points(Y)

        dt = xL[:2] - YL[:,:2]
        rho = np.hypot(dt[:,0], dt[:,1]); Q = rho.size
        zp  = np.maximum(xL[2],0.0) + np.maximum(YL[:,2],0.0)

        uh = np.zeros((Q,2)); m = rho>0; uh[m] = dt[m]/rho[m,None]

        J10 = sp.j0(np.outer(kt1, rho))
        J11 = sp.j1(np.outer(kt1, rho))
        P1 = np.exp(1j * np.outer(kz1, zp))

        J20 = sp.j0(np.outer(kt2, rho))
        J21 = sp.j1(np.outer(kt2, rho))
        P2 = np.exp(1j * np.outer(kz2, zp))

        T1 = (w1 * C1)[:, None] * P1 * (-(kt1[:, None] * J11))
        T2 = (w2 * C2)[:, None] * P2 * (-(kt2[:, None] * J21))
        t_sum = (T1.sum(axis=0) + T2.sum(axis=0)) / (2.0 * np.pi)

        Z1 = (w1 * C1)[:, None] * P1 * (1j * kz1[:, None] * J10)
        Z2 = (w2 * C2)[:, None] * P2 * (1j * kz2[:, None] * J20)
        z_sum = (Z1.sum(axis=0) + Z2.sum(axis=0)) / (2.0 * np.pi)

        out = np.zeros((Q, 3), dtype=np.complex128)
        out[:, 0:2] = (t_sum[:, None] * uh)
        out[:, 2]   = z_sum
        return out
    
    def d2G_dnxdny_imp(self,
                       x: np.ndarray, 
                       nx: np.ndarray,
                       Y: np.ndarray, 
                       ny: np.ndarray,
                       k: float) -> np.ndarray:
        """
        Compute the hypersingular impedance kernel ∂²G_imp/(∂n_x ∂n_y).
        Args:
            x (np.ndarray): Field point (3,) array.
            nx (np.ndarray): Normal at field point x (3,) array.
            Y (np.ndarray): Source points (Q,3) array.
            ny (np.ndarray): Normal at source point y (3,) array.
            k (float): Wavenumber.

        Returns:
            d2G_dnxdny_imp (np.ndarray): Hypersingular values (Q,) complex.
        """
        self._ensure_qpack(k); qp = self._qpack
        kt1, w1, kz1, C1 = qp["kt1"], qp["w1"], qp["kz1"], qp["C1"]
        kt2, w2, kz2, C2 = qp["kt2"], qp["w2"], qp["kz2"], qp["C2"]

        xL = self._to_local_points(x)
        YL = self._to_local_points(Y)
        nxL = self._to_local_vec(nx)
        nyL = self._to_local_vec(ny)

        dt = YL[:,:2] - xL[:2]
        rho = np.hypot(dt[:,0], dt[:,1]); Q = rho.size
        zp  = np.maximum(xL[2],0.0) + np.maximum(YL[:,2],0.0)

        nxy = nxL[:2]; nyy = nyL[:2]
        s_y = np.zeros(Q); s_x = np.zeros(Q)
        m = rho>0
        s_y[m] = (dt[m] @ nyy) / rho[m]
        s_x[m] = ((-dt[m]) @ nxy) / rho[m]

        dot_t = float(nxy @ nyy)
        ds_y_dx = np.zeros(Q); ds_y_dx[m] = (-(dot_t) - s_y[m]*s_x[m]) / rho[m]

        if np.ndim(nyy) == 1:
            dot_t = float(nxy @ nyy)
        else:
            dot_t = np.einsum('i,i->', nxy, nyy)
        ds_y_dx[m] = (-(dot_t) - s_y[m] * s_x[m]) / rho[m]

        r1 = np.outer(kt1, rho); r2 = np.outer(kt2, rho)
        J10 = sp.j0(r1)
        J20 = sp.j0(r2)
        J11 = sp.j1(r1)
        J21 = sp.j1(r2)
        dJ11 = sp.jvp(1, r1, 1)
        dJ21 = sp.jvp(1, r2, 1)
        P1 = np.exp(1j * np.outer(kz1, zp))
        P2 = np.exp(1j * np.outer(kz2, zp))

        B1   = J10
        By1  = -(kt1[:, None] * J11) * s_y[None, :]
        Bx1  = -(kt1[:, None] * J11) * s_x[None, :]
        Bxy1 = - ( (kt1[:, None]**2) * dJ11 * (s_x[None, :] * s_y[None, :]) + \
                  (kt1[:, None] * J11) * ds_y_dx[None, :] )

        B2   = J20
        By2  = -(kt2[:, None] * J21) * s_y[None, :]
        Bx2  = -(kt2[:, None] * J21) * s_x[None, :]
        Bxy2 = - ( (kt2[:, None]**2) * dJ21 * (s_x[None, :] * s_y[None, :]) + \
                  (kt2[:, None] * J21) * ds_y_dx[None, :] )

        nxz = float(nx[2]); nyz = float(ny[2])

        A1  = P1
        Ax1 = (1j * kz1)[:, None] * nxz * P1
        Ay1 = (1j * kz1)[:, None] * nyz * P1
        A2  = P2
        Ax2 = (1j * kz2)[:, None] * nxz * P2
        Ay2 = (1j * kz2)[:, None] * nyz * P2

        Axy1 = (-(kz1**2))[:, None] * (nxz * nyz) * P1
        Axy2 = (-(kz2**2))[:, None] * (nxz * nyz) * P2

        I1 = (w1 * C1)[:, None] * ( Axy1*B1 + Ax1*By1 + Ay1*Bx1 + A1*Bxy1 )
        I2 = (w2 * C2)[:, None] * ( Axy2*B2 + Ax2*By2 + Ay2*Bx2 + A2*Bxy2 )

        return (I1.sum(axis=0) + I2.sum(axis=0)) / (2.0 * np.pi)

    def _R(self, 
           kt: float, 
           k: float) -> complex:
        """
        Compute the reflection coefficient R(kt,k) for the impedance
        boundary condition.

        R(kt,k) = (Zs * cos(theta) - Z0) / (Zs * cos(theta) + Z0)
        where cos(theta) = kz/k, and
            kz = sqrt(k^2 - kt^2) for kt <= k (propagating)
            kz = i sqrt(kt^2 - k^2) for kt > k (evanescent)

        Args:
            kt (float): Transverse wavenumber.
            k (float): Wavenumber.

        Returns:
            R (complex): Reflection coefficient.
        """
        if kt <= k:
            kz = np.sqrt(max(k*k - kt*kt, 0.0))
        else:
            kz = 1j * np.sqrt(kt*kt - k*k)
        Zs = self.Zs_fn(k)
        cos_th = kz / k
        return (Zs * cos_th - self.Z0) / (Zs * cos_th + self.Z0)

    def _integrate_finite(self, 
                          f, 
                          a: float, 
                          b: float) -> complex:
        """
        Calculate the integral of f from a to b using adaptive
        Gauss-Legendre quadrature.

        Args:
            f (Callable[[float], complex]): Function to integrate.
            a (float): Lower limit.
            b (float): Upper limit.
        Returns:
            integral (complex): Integral value.
        """
        x, w = np.polynomial.legendre.leggauss(self.nodes)
        xm = 0.5*(a+b); xr = 0.5*(b-a)
        vals = np.vectorize(f, otypes=[np.complex128])(xm + xr*x)
        return xr * np.sum(w * vals)

    def _integrate_semi_inf(self, 
                            f, 
                            a: float) -> complex:
        """
        Integrate f from a to +inf using a change of variables.
        Uses the transformation s = (t - a)/(t - a + 1), which maps
        t in [a, +inf) to s in [0, 1). The Jacobian is dt/ds = 1/(1-s)^2.

        Args:
            f (Callable[[float], complex]): Function to integrate.
            a (float): Lower limit.
        Returns:
            integral (complex): Integral value.
        """
        g = lambda s: f(a + s/(1.0 - s)) / (1.0 - s)**2
        return self._integrate_finite(g, 0.0, 1.0)

    def integrand(self, 
                  kt: float,
                  k: float,
                  rho: float, 
                  z_plus: float) -> complex:
        """
        Compute the integrand for the Sommerfeld pressure integral.
        f(kt) = [R(kt,k) * exp(ikz z_plus) * J0(kt rho) * kt] / (2ikz)
        where kz = sqrt(k^2 - kt^2) for kt <= k (propagating)
              kz = i sqrt(kt^2 - k^2) for kt > k (evanescent)
        J0(0) = 1
        Args:
            kt (float): Transverse wavenumber.
            k (float): Wavenumber.
            rho (float): Horizontal distance.
            z_plus (float): Vertical sum clamped to fluid side.

        Returns:
            f(kt) (complex): Integrand value.
        """
        J0 = 1.0 if (kt == 0.0 and rho == 0.0) else sp.j0(kt * rho)
        kz = np.sqrt(max(k*k - kt*kt, 0.0)) if kt <= k \
            else 1j*np.sqrt(kt*kt - k*k)
        return (self._R(kt, k) * np.exp(1j * kz * z_plus) * J0 * kt) \
            / (2.0j * kz)
=======

# Functions for Half-Space (Neumann plane)

def reflect_points(y: np.ndarray,
                   p0: np.ndarray,
                   n_plane: np.ndarray) -> np.ndarray:
    
    """
    Reflect points y across a plane defined by point p0 and normal n_plane.
    Args:
        y (np.ndarray): Array of shape (..., 3) representing points to be 
            reflected.
        p0 (np.ndarray): Array of shape (3,) representing a point on the plane.
        n_plane (np.ndarray): Array of shape (3,) representing the normal 
            vector of the plane.
    Returns:
        y_reflected (np.ndarray): Array of shape (..., 3) representing the 
            reflected points.
    """

    v = y - p0
    s = np.einsum('...i,i->...', v, n_plane)
    return y - 2.0 * s[..., None] * n_plane

def reflect_vectors(v: np.ndarray,
                    n_plane: np.ndarray) -> np.ndarray:
    """
    Reflect vectors v across a plane defined by normal n_plane.
    Args:
        v (np.ndarray): Array of shape (..., 3) representing vectors to be 
            reflected.
        n_plane (np.ndarray): Array of shape (3,) representing the normal 
            vector of the plane.
    Returns:
        v_reflected (np.ndarray): Array of shape (..., 3) representing the 
            reflected vectors.
    """
    s = np.einsum('...i,i->...', v, n_plane)
    return v - 2.0 * s[..., None] * n_plane
>>>>>>> 8a9015d0
<|MERGE_RESOLUTION|>--- conflicted
+++ resolved
@@ -190,524 +190,6 @@
 
     return term1 + term2
 
-<<<<<<< HEAD
-### Half-space Green's function with impedance boundary condition
-
-class ImpedanceGreen3D:
-    """
-    Half-space Green's function with impedance boundary condition.
-    """
-    def __init__(self, 
-                 rho0: float, 
-                 c0: float, 
-                 Zs_fn: Callable[[float], complex],
-                 nodes_per_panel: int = 3,
-                 plane_normal: np.ndarray = np.array([0.0, 0.0, 1.0]),
-                 plane_point: np.ndarray = np.array([0.0, 0.0, 0.0])):
-        self.Z0 = rho0 * c0
-        self.Zs_fn = Zs_fn
-        self.nodes = nodes_per_panel
-
-        self.plane_normal = plane_normal / np.linalg.norm(plane_normal)
-        self.plane_point = plane_point
-
-        # Orthogonal basis in the plane
-        tmp = np.array([1.0, 0.0, 0.0]) if abs(self.plane_normal[0]) < 0.9 \
-            else np.array([0.0, 1.0, 0.0])
-        e1 = tmp - (tmp @ self.plane_normal) * self.plane_normal
-        e1 /= np.linalg.norm(e1)
-        e2 = np.cross(self.plane_normal, e1)
-
-        self.B = np.stack([e1, e2, self.plane_normal], axis=1)
-        self.B_inv = np.linalg.inv(self.B)
-
-    def _to_local_points(self, P):
-        if P.ndim == 1:
-            return self.B_inv @ (P - self.plane_point)
-        return ((P - self.plane_point) @ self.B_inv.T)
-
-    def _to_local_vec(self, v):
-        v = np.asarray(v, float)
-        return self.B_inv @ v
-
-    def _build_qpack(self, 
-                     k: float):
-        """
-        Build quadrature pack for Sommerfeld integral.
-        Args:
-            k (float): Wavenumber.
-        Returns:
-            None: Stores quadrature in self._qpack.
-        """
-        n = self.nodes
-        x, w = np.polynomial.legendre.leggauss(n)
-        xm = 0.5 * k * (x + 1.0)
-        w1 = 0.5 * k * w 
-        kt1 = xm   
-        kz1 = np.sqrt(np.maximum(k*k - kt1*kt1, 0.0)) 
-
-        xs, ws = np.polynomial.legendre.leggauss(n)
-        s = 0.5 * (xs + 1.0)
-        kt2 = k + s / (1.0 - s)
-        jac = 1.0 / (1.0 - s)**2
-        w2 = 0.5 * ws * jac   
-        kz2 = 1j * np.sqrt(kt2*kt2 - k*k) 
-
-        Zs = self.Zs_fn(k)
-        Z0 = self.Z0
-        cos1 = kz1 / k
-        cos2 = kz2 / k
-        R1 = (Zs * cos1 - Z0) / (Zs * cos1 + Z0)
-        R2 = (Zs * cos2 - Z0) / (Zs * cos2 + Z0)
-        C1 = R1 * kt1 / (2.0j * kz1)
-        C2 = R2 * kt2 / (2.0j * kz2)
-        self._qpack = {
-            "k": k,
-            "kt1": kt1, "w1": w1, "kz1": kz1, "C1": C1,
-            "kt2": kt2, "w2": w2, "kz2": kz2, "C2": C2,
-        }
-
-    def _ensure_qpack(self, k: float):
-        qp = getattr(self, "_qpack", None)
-        if qp is None or qp["k"] != k:
-            self._build_qpack(k)
-
-    def sommerfeld_pressure(self, 
-                            k: float, 
-                            rho: np.ndarray, 
-                            z_plus: np.ndarray) -> np.ndarray:
-        """
-        Vectorized Sommerfeld pressure. Integrates over transverse
-        wavenumber kt using precomputed quadrature.
-
-        Args:
-            k (float): Wavenumber.
-            rho (np.ndarray): Horizontal distance(s) (M,) or (1, M).
-            z_plus (np.ndarray): Vertical sum(s) clamped to fluid side
-                (M,) or (1, M).
-        Returns:
-            imp (np.ndarray): Sommerfeld pressure (M,) complex.
-        """
-        self._ensure_qpack(k)
-        qp = self._qpack
-        kt1, w1, kz1, C1 = qp["kt1"], qp["w1"], qp["kz1"], qp["C1"]
-        kt2, w2, kz2, C2 = qp["kt2"], qp["w2"], qp["kz2"], qp["C2"]
-
-        rho = np.asarray(rho, dtype=float).reshape(-1)
-        zp  = np.asarray(z_plus, dtype=float).reshape(-1)
-
-        J1 = sp.j0(np.outer(kt1, rho)) 
-        J2 = sp.j0(np.outer(kt2, rho))
-
-        P1 = np.exp(1j * np.outer(kz1, zp)) 
-        P2 = np.exp(1j * np.outer(kz2, zp))
-
-        I1 = (w1 * C1)[:, None] * (P1 * J1) 
-        I2 = (w2 * C2)[:, None] * (P2 * J2)
-
-        return (I1.sum(axis=0) + I2.sum(axis=0)) / (2.0 * np.pi)
-
-    def G_hs(self, 
-                 x: np.ndarray, 
-                 Y: np.ndarray, 
-                 k: float) -> np.ndarray:
-        """
-        Half-space Green's function with impedance boundary condition.
-
-        G_hs(x,y) = G(x,y) + G_imp(x,y)
-        where G_imp is the Sommerfeld integral.
-
-        Args:
-            x (np.ndarray): Field point (3,) array.
-            Y (np.ndarray): Source points (M,3) array.
-            k (float): Wavenumber.
-
-        Returns:
-            G_hs (np.ndarray): Half-space Green's function values (M,) complex.
-        """
-
-        r = np.linalg.norm(Y - x[None, :], axis=1)
-        G0 = np.zeros_like(r, dtype=np.complex128)
-        m = r > 0.0
-        G0[m] = np.exp(1j * k * r[m]) / (4.0 * np.pi * r[m])
-
-        xL = self._to_local_points(x)
-        YL = self._to_local_points(Y)
-        rho = np.hypot(YL[:,0]-xL[0], YL[:,1]-xL[1])
-        z_plus = np.maximum(xL[2], 0.0) + np.maximum(YL[:,2], 0.0)
-
-        imp = self.sommerfeld_pressure(k, rho, z_plus)
-        return G0 + imp
-    
-    def dG_dn_y_hs(self, 
-                       x: np.ndarray, 
-                       Y: np.ndarray, 
-                       ny: np.ndarray, 
-                       k: float) -> np.ndarray:
-        """
-        Derivative ∂G_hs/∂n_y for one x (with normal ny) and many Y (Q,3).
-        Args:
-            x (np.ndarray): Field point (3,) array.
-            Y (np.ndarray): Source points (Q,3) array.
-            ny (np.ndarray): Normal at source point y (3,) array.
-            k (float): Wavenumber.
-
-        Returns:
-            dG_dn_y_hs (np.ndarray): Normal derivative values (Q,) complex.
-        """
-        self._ensure_qpack(k); qp = self._qpack
-        kt1, w1, kz1, C1 = qp["kt1"], qp["w1"], qp["kz1"], qp["C1"]
-        kt2, w2, kz2, C2 = qp["kt2"], qp["w2"], qp["kz2"], qp["C2"]
-
-        xL = self._to_local_points(x)
-        YL = self._to_local_points(Y)
-        nyL = self._to_local_vec(ny)
-
-        rho = np.hypot(YL[:,0]-xL[0], YL[:,1]-xL[1]); Q = rho.size
-        zp  = np.maximum(xL[2],0.0) + np.maximum(YL[:,2],0.0)
-
-        nz = float(nyL[2]); nty = nyL[:2]
-        dt = YL[:,:2] - xL[:2]
-        s = np.zeros(Q); mask = rho>0
-        s[mask] = (dt[mask] @ nty) / rho[mask]
-
-        J10 = sp.j0(np.outer(kt1, rho))
-        J11 = sp.j1(np.outer(kt1, rho))
-        P1  = np.exp(1j * np.outer(kz1, zp))
-
-        J20 = sp.j0(np.outer(kt2, rho))
-        J21 = sp.j1(np.outer(kt2, rho))
-        P2  = np.exp(1j * np.outer(kz2, zp))
-
-        A1 = (1j * kz1)[:, None] * nz * J10
-        B1 = -(kt1[:, None] * J11) * s[None, :]
-        A2 = (1j * kz2)[:, None] * nz * J20
-        B2 = -(kt2[:, None] * J21) * s[None, :]
-
-        I1 = (w1 * C1)[:, None] * P1 * (A1 + B1)
-        I2 = (w2 * C2)[:, None] * P2 * (A2 + B2)
-        
-        return (I1.sum(axis=0) + I2.sum(axis=0)) / (2.0 * np.pi)
-
-    def dG_dn_x_hs(self, 
-                   x: np.ndarray, 
-                   nx: np.ndarray, 
-                   Y: np.ndarray, 
-                   k: float) -> np.ndarray:
-        """Derivative ∂G_hs/∂n_x for one x (with normal nx) and many Y (Q,3).
-        Args:
-            x (np.ndarray): Field point (3,) array.
-            nx (np.ndarray): Normal at field point x (3,) array.
-            Y (np.ndarray): Source points (Q,3) array.
-            k (float): Wavenumber.
-
-        Returns:
-            dG_dn_x_hs (np.ndarray): Normal derivative values (Q,) complex.
-        """
-        self._ensure_qpack(k); qp = self._qpack
-        kt1, w1, kz1, C1 = qp["kt1"], qp["w1"], qp["kz1"], qp["C1"]
-        kt2, w2, kz2, C2 = qp["kt2"], qp["w2"], qp["kz2"], qp["C2"]
-
-        xL = self._to_local_points(x)
-        YL = self._to_local_points(Y)
-        nxL = self._to_local_vec(nx)
-
-        rho = np.hypot(YL[:,0]-xL[0], YL[:,1]-xL[1]); Q = rho.size
-        zp  = np.maximum(xL[2],0.0) + np.maximum(YL[:,2],0.0)
-
-        nz = float(nxL[2]); ntx = nxL[:2]
-        dt = xL[:2] - YL[:,:2]
-        s = np.zeros(Q); mask = rho>0
-        s[mask] = (dt[mask] @ ntx) / rho[mask]
-
-        J10 = sp.j0(np.outer(kt1, rho))
-        J11 = sp.j1(np.outer(kt1, rho))
-        P1 = np.exp(1j * np.outer(kz1, zp))
-
-        J20 = sp.j0(np.outer(kt2, rho))
-        J21 = sp.j1(np.outer(kt2, rho))
-        P2 = np.exp(1j * np.outer(kz2, zp))
-
-        A1 = (1j * kz1)[:, None] * nz * J10
-        B1 = -(kt1[:, None] * J11) * s[None, :]
-        A2 = (1j * kz2)[:, None] * nz * J20
-        B2 = -(kt2[:, None] * J21) * s[None, :]
-
-        I1 = (w1 * C1)[:, None] * P1 * (A1 + B1)
-        I2 = (w2 * C2)[:, None] * P2 * (A2 + B2)
-        return (I1.sum(axis=0) + I2.sum(axis=0)) / (2.0 * np.pi)
-
-    def grad_y_imp(self, 
-                   x: np.ndarray, 
-                   Y: np.ndarray, 
-                   k: float) -> np.ndarray:
-        """
-        Compute the gradient with respect to y of the impedance.
-        Args:
-            x (np.ndarray): Field point (3,) array.
-            Y (np.ndarray): Source points (Q,3) array.
-            k (float): Wavenumber.
-
-        Returns:
-            grad_y_imp (np.ndarray): Gradient values (Q,3) complex.
-        """
-        self._ensure_qpack(k); qp = self._qpack
-        kt1, w1, kz1, C1 = qp["kt1"], qp["w1"], qp["kz1"], qp["C1"]
-        kt2, w2, kz2, C2 = qp["kt2"], qp["w2"], qp["kz2"], qp["C2"]
-
-        xL = self._to_local_points(x)
-        YL = self._to_local_points(Y)
-
-        dt = YL[:,:2] - xL[:2]
-        rho = np.hypot(dt[:,0], dt[:,1]); Q = rho.size
-        zp  = np.maximum(xL[2],0.0) + np.maximum(YL[:,2],0.0)
-
-        uh = np.zeros((Q,2)); m = rho>0; uh[m] = dt[m]/rho[m,None]
-
-        J10 = sp.j0(np.outer(kt1, rho))
-        J11 = sp.j1(np.outer(kt1, rho))
-        P1 = np.exp(1j * np.outer(kz1, zp))
-
-        J20 = sp.j0(np.outer(kt2, rho))
-        J21 = sp.j1(np.outer(kt2, rho))
-        P2 = np.exp(1j * np.outer(kz2, zp))
-
-        T1 = (w1 * C1)[:, None] * P1 * (-(kt1[:, None] * J11))
-        T2 = (w2 * C2)[:, None] * P2 * (-(kt2[:, None] * J21))
-        t_sum = (T1.sum(axis=0) + T2.sum(axis=0)) / (2.0 * np.pi)
-
-        Z1 = (w1 * C1)[:, None] * P1 * (1j * kz1[:, None] * J10)
-        Z2 = (w2 * C2)[:, None] * P2 * (1j * kz2[:, None] * J20)
-        z_sum = (Z1.sum(axis=0) + Z2.sum(axis=0)) / (2.0 * np.pi)
-
-        out = np.zeros((Q, 3), dtype=np.complex128)
-        out[:, 0:2] = (t_sum[:, None] * uh) 
-        out[:, 2]   = z_sum
-        return out
-
-    def grad_x_imp(self, 
-                   x: np.ndarray, 
-                   Y: np.ndarray, 
-                   k: float) -> np.ndarray:
-        """
-        Compute the gradient with respect to x of the impedance.
-        Args:
-            x (np.ndarray): Field point (3,) array.
-            Y (np.ndarray): Source points (Q,3) array.
-            k (float): Wavenumber.
-
-        Returns:
-            grad_x_imp (np.ndarray): Gradient values (Q,3) complex.
-        """
-        self._ensure_qpack(k); qp = self._qpack
-        kt1, w1, kz1, C1 = qp["kt1"], qp["w1"], qp["kz1"], qp["C1"]
-        kt2, w2, kz2, C2 = qp["kt2"], qp["w2"], qp["kz2"], qp["C2"]
-
-        xL = self._to_local_points(x)
-        YL = self._to_local_points(Y)
-
-        dt = xL[:2] - YL[:,:2]
-        rho = np.hypot(dt[:,0], dt[:,1]); Q = rho.size
-        zp  = np.maximum(xL[2],0.0) + np.maximum(YL[:,2],0.0)
-
-        uh = np.zeros((Q,2)); m = rho>0; uh[m] = dt[m]/rho[m,None]
-
-        J10 = sp.j0(np.outer(kt1, rho))
-        J11 = sp.j1(np.outer(kt1, rho))
-        P1 = np.exp(1j * np.outer(kz1, zp))
-
-        J20 = sp.j0(np.outer(kt2, rho))
-        J21 = sp.j1(np.outer(kt2, rho))
-        P2 = np.exp(1j * np.outer(kz2, zp))
-
-        T1 = (w1 * C1)[:, None] * P1 * (-(kt1[:, None] * J11))
-        T2 = (w2 * C2)[:, None] * P2 * (-(kt2[:, None] * J21))
-        t_sum = (T1.sum(axis=0) + T2.sum(axis=0)) / (2.0 * np.pi)
-
-        Z1 = (w1 * C1)[:, None] * P1 * (1j * kz1[:, None] * J10)
-        Z2 = (w2 * C2)[:, None] * P2 * (1j * kz2[:, None] * J20)
-        z_sum = (Z1.sum(axis=0) + Z2.sum(axis=0)) / (2.0 * np.pi)
-
-        out = np.zeros((Q, 3), dtype=np.complex128)
-        out[:, 0:2] = (t_sum[:, None] * uh)
-        out[:, 2]   = z_sum
-        return out
-    
-    def d2G_dnxdny_imp(self,
-                       x: np.ndarray, 
-                       nx: np.ndarray,
-                       Y: np.ndarray, 
-                       ny: np.ndarray,
-                       k: float) -> np.ndarray:
-        """
-        Compute the hypersingular impedance kernel ∂²G_imp/(∂n_x ∂n_y).
-        Args:
-            x (np.ndarray): Field point (3,) array.
-            nx (np.ndarray): Normal at field point x (3,) array.
-            Y (np.ndarray): Source points (Q,3) array.
-            ny (np.ndarray): Normal at source point y (3,) array.
-            k (float): Wavenumber.
-
-        Returns:
-            d2G_dnxdny_imp (np.ndarray): Hypersingular values (Q,) complex.
-        """
-        self._ensure_qpack(k); qp = self._qpack
-        kt1, w1, kz1, C1 = qp["kt1"], qp["w1"], qp["kz1"], qp["C1"]
-        kt2, w2, kz2, C2 = qp["kt2"], qp["w2"], qp["kz2"], qp["C2"]
-
-        xL = self._to_local_points(x)
-        YL = self._to_local_points(Y)
-        nxL = self._to_local_vec(nx)
-        nyL = self._to_local_vec(ny)
-
-        dt = YL[:,:2] - xL[:2]
-        rho = np.hypot(dt[:,0], dt[:,1]); Q = rho.size
-        zp  = np.maximum(xL[2],0.0) + np.maximum(YL[:,2],0.0)
-
-        nxy = nxL[:2]; nyy = nyL[:2]
-        s_y = np.zeros(Q); s_x = np.zeros(Q)
-        m = rho>0
-        s_y[m] = (dt[m] @ nyy) / rho[m]
-        s_x[m] = ((-dt[m]) @ nxy) / rho[m]
-
-        dot_t = float(nxy @ nyy)
-        ds_y_dx = np.zeros(Q); ds_y_dx[m] = (-(dot_t) - s_y[m]*s_x[m]) / rho[m]
-
-        if np.ndim(nyy) == 1:
-            dot_t = float(nxy @ nyy)
-        else:
-            dot_t = np.einsum('i,i->', nxy, nyy)
-        ds_y_dx[m] = (-(dot_t) - s_y[m] * s_x[m]) / rho[m]
-
-        r1 = np.outer(kt1, rho); r2 = np.outer(kt2, rho)
-        J10 = sp.j0(r1)
-        J20 = sp.j0(r2)
-        J11 = sp.j1(r1)
-        J21 = sp.j1(r2)
-        dJ11 = sp.jvp(1, r1, 1)
-        dJ21 = sp.jvp(1, r2, 1)
-        P1 = np.exp(1j * np.outer(kz1, zp))
-        P2 = np.exp(1j * np.outer(kz2, zp))
-
-        B1   = J10
-        By1  = -(kt1[:, None] * J11) * s_y[None, :]
-        Bx1  = -(kt1[:, None] * J11) * s_x[None, :]
-        Bxy1 = - ( (kt1[:, None]**2) * dJ11 * (s_x[None, :] * s_y[None, :]) + \
-                  (kt1[:, None] * J11) * ds_y_dx[None, :] )
-
-        B2   = J20
-        By2  = -(kt2[:, None] * J21) * s_y[None, :]
-        Bx2  = -(kt2[:, None] * J21) * s_x[None, :]
-        Bxy2 = - ( (kt2[:, None]**2) * dJ21 * (s_x[None, :] * s_y[None, :]) + \
-                  (kt2[:, None] * J21) * ds_y_dx[None, :] )
-
-        nxz = float(nx[2]); nyz = float(ny[2])
-
-        A1  = P1
-        Ax1 = (1j * kz1)[:, None] * nxz * P1
-        Ay1 = (1j * kz1)[:, None] * nyz * P1
-        A2  = P2
-        Ax2 = (1j * kz2)[:, None] * nxz * P2
-        Ay2 = (1j * kz2)[:, None] * nyz * P2
-
-        Axy1 = (-(kz1**2))[:, None] * (nxz * nyz) * P1
-        Axy2 = (-(kz2**2))[:, None] * (nxz * nyz) * P2
-
-        I1 = (w1 * C1)[:, None] * ( Axy1*B1 + Ax1*By1 + Ay1*Bx1 + A1*Bxy1 )
-        I2 = (w2 * C2)[:, None] * ( Axy2*B2 + Ax2*By2 + Ay2*Bx2 + A2*Bxy2 )
-
-        return (I1.sum(axis=0) + I2.sum(axis=0)) / (2.0 * np.pi)
-
-    def _R(self, 
-           kt: float, 
-           k: float) -> complex:
-        """
-        Compute the reflection coefficient R(kt,k) for the impedance
-        boundary condition.
-
-        R(kt,k) = (Zs * cos(theta) - Z0) / (Zs * cos(theta) + Z0)
-        where cos(theta) = kz/k, and
-            kz = sqrt(k^2 - kt^2) for kt <= k (propagating)
-            kz = i sqrt(kt^2 - k^2) for kt > k (evanescent)
-
-        Args:
-            kt (float): Transverse wavenumber.
-            k (float): Wavenumber.
-
-        Returns:
-            R (complex): Reflection coefficient.
-        """
-        if kt <= k:
-            kz = np.sqrt(max(k*k - kt*kt, 0.0))
-        else:
-            kz = 1j * np.sqrt(kt*kt - k*k)
-        Zs = self.Zs_fn(k)
-        cos_th = kz / k
-        return (Zs * cos_th - self.Z0) / (Zs * cos_th + self.Z0)
-
-    def _integrate_finite(self, 
-                          f, 
-                          a: float, 
-                          b: float) -> complex:
-        """
-        Calculate the integral of f from a to b using adaptive
-        Gauss-Legendre quadrature.
-
-        Args:
-            f (Callable[[float], complex]): Function to integrate.
-            a (float): Lower limit.
-            b (float): Upper limit.
-        Returns:
-            integral (complex): Integral value.
-        """
-        x, w = np.polynomial.legendre.leggauss(self.nodes)
-        xm = 0.5*(a+b); xr = 0.5*(b-a)
-        vals = np.vectorize(f, otypes=[np.complex128])(xm + xr*x)
-        return xr * np.sum(w * vals)
-
-    def _integrate_semi_inf(self, 
-                            f, 
-                            a: float) -> complex:
-        """
-        Integrate f from a to +inf using a change of variables.
-        Uses the transformation s = (t - a)/(t - a + 1), which maps
-        t in [a, +inf) to s in [0, 1). The Jacobian is dt/ds = 1/(1-s)^2.
-
-        Args:
-            f (Callable[[float], complex]): Function to integrate.
-            a (float): Lower limit.
-        Returns:
-            integral (complex): Integral value.
-        """
-        g = lambda s: f(a + s/(1.0 - s)) / (1.0 - s)**2
-        return self._integrate_finite(g, 0.0, 1.0)
-
-    def integrand(self, 
-                  kt: float,
-                  k: float,
-                  rho: float, 
-                  z_plus: float) -> complex:
-        """
-        Compute the integrand for the Sommerfeld pressure integral.
-        f(kt) = [R(kt,k) * exp(ikz z_plus) * J0(kt rho) * kt] / (2ikz)
-        where kz = sqrt(k^2 - kt^2) for kt <= k (propagating)
-              kz = i sqrt(kt^2 - k^2) for kt > k (evanescent)
-        J0(0) = 1
-        Args:
-            kt (float): Transverse wavenumber.
-            k (float): Wavenumber.
-            rho (float): Horizontal distance.
-            z_plus (float): Vertical sum clamped to fluid side.
-
-        Returns:
-            f(kt) (complex): Integrand value.
-        """
-        J0 = 1.0 if (kt == 0.0 and rho == 0.0) else sp.j0(kt * rho)
-        kz = np.sqrt(max(k*k - kt*kt, 0.0)) if kt <= k \
-            else 1j*np.sqrt(kt*kt - k*k)
-        return (self._R(kt, k) * np.exp(1j * kz * z_plus) * J0 * kt) \
-            / (2.0j * kz)
-=======
 
 # Functions for Half-Space (Neumann plane)
 
@@ -746,5 +228,4 @@
             reflected vectors.
     """
     s = np.einsum('...i,i->...', v, n_plane)
-    return v - 2.0 * s[..., None] * n_plane
->>>>>>> 8a9015d0
+    return v - 2.0 * s[..., None] * n_plane