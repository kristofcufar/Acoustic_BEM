--- conflicted
+++ resolved
@@ -2,12 +2,8 @@
 from acoustic_BEM.kernels import (r_vec, G, dG_dr, 
                                   dG_dn_y, dG_dn_x, 
                                   d2G_dn_x_dn_y,
-<<<<<<< HEAD
-                                  ImpedanceGreen3D)
-=======
                                   reflect_points,
                                   reflect_vectors)
->>>>>>> 8a9015d0
 from acoustic_BEM.quadrature import (map_to_physical_triangle_batch, 
                                shape_functions_P1,
                                shape_function_gradients_P1)
@@ -24,13 +20,9 @@
     
     def __init__(self, 
                  k: float,
-<<<<<<< HEAD
-                 env_impedance: ImpedanceGreen3D | None = None):
-=======
                  kernel_mode: str = 'free',
                  plane_point: np.ndarray | None = None,
                  plane_normal: np.ndarray | None = None,):
->>>>>>> 8a9015d0
         """
         Initialize the element integrator.
 
@@ -44,10 +36,6 @@
                 kernel_mode is 'plane').
         """
         self.k = k
-<<<<<<< HEAD
-        self.env_impedance = env_impedance
-    
-=======
         self._dtype = np.complex128
 
         if kernel_mode not in ['free', 'halfspace_neumann']:
@@ -65,7 +53,6 @@
             self.plane_point = np.asarray(plane_point, dtype=np.float64)
             self.plane_normal = n
 
->>>>>>> 8a9015d0
     def single_layer(self, 
                      x: np.ndarray, 
                      y_phys: np.ndarray, 
@@ -89,18 +76,9 @@
             r = r_vec(x[None, None, :], y_phys)[1]
             Gv = G(r, self.k)
 
-<<<<<<< HEAD
-        else:
-            B, Q = y_phys.shape[0], y_phys.shape[1]
-            Gv = np.empty((B, Q), dtype=np.complex128)
-            for b in range(B):
-                Gv[b, :] = self.env_impedance.G_hs(x, y_phys[b, :, :], self.k)
-        return np.sum((w_phys[:, :, None] * Gv[:, :, None]) * N[None, :, :], 
-=======
         r = r_vec(x[None, None, :], y_phys)[1]
         Gv = G(r, self.k)
         acc =  np.sum((w_phys[:, :, None] * Gv[:, :, None]) * N[None, :, :], 
->>>>>>> 8a9015d0
                       axis=1)
         
         if self.kernel_mode == 'halfspace_neumann':
@@ -135,26 +113,12 @@
         Returns:
             Local vector for the triangle, shape (3,).
         """
-<<<<<<< HEAD
-        if self.env_impedance is None:
-            r, rhat = r_vec(x[None, None, :], y_phys)[1:]
-            Gv = G(r, self.k); dGr = dG_dr(r, Gv, self.k)
-            dGdnY = dG_dn_y(rhat, dGr, n_y[:, None, :])
-        else:
-            B, Q = y_phys.shape[0], y_phys.shape[1]
-            dGdnY = np.empty((B, Q), dtype=np.complex128)
-            for b in range(B):
-                dGdnY[b, :] = self.env_impedance.dG_dn_y_hs(
-                    x, y_phys[b, :, :], n_y[b, :], self.k)
-        return np.sum((w_phys[:, :, None] * dGdnY[:, :, None]) * N[None, :, :], 
-=======
 
         r, rhat = r_vec(x[None, None, :], y_phys)[1:]
         Gv = G(r, self.k)
         dGr = dG_dr(r, Gv, self.k)
         dGdnY = dG_dn_y(rhat, dGr, n_y[:, None, :])
         acc =  np.sum((w_phys[:, :, None] * dGdnY[:, :, None]) * N[None, :, :], 
->>>>>>> 8a9015d0
                       axis=1)
         
         if self.kernel_mode == 'halfspace_neumann':
@@ -198,22 +162,12 @@
             nx = np.broadcast_to(x_normal[None, None, :], y_phys.shape)
             dGdnX = dG_dn_x(rhat, dGr, nx)
 
-<<<<<<< HEAD
-        else:
-            B, Q = y_phys.shape[0], y_phys.shape[1]
-            dGdnX = np.empty((B, Q), dtype=np.complex128)
-            for b in range(B):
-                dGdnX[b, :] = self.env_impedance.dG_dn_x_hs(
-                    x, x_normal, y_phys[b, :, :], self.k)
-        return np.sum((w_phys[:, :, None] * dGdnX[:, :, None]) * N[None, :, :], 
-=======
         r, rhat = r_vec(x[None, None, :], y_phys)[1:]
         Gv = G(r, self.k)
         dGr = dG_dr(r, Gv, self.k)
         nx = np.broadcast_to(x_normal[None, None, :], y_phys.shape)
         dGdnX = dG_dn_x(rhat, dGr, nx)
         acc =  np.sum((w_phys[:, :, None] * dGdnX[:, :, None]) * N[None, :, :], 
->>>>>>> 8a9015d0
                       axis=1)
         
         if self.kernel_mode == 'halfspace_neumann':
@@ -255,25 +209,11 @@
         r, rhat = r_vec(x[None, None, :], y_phys)[1:]
         Gv = G(r, self.k)
         d2 = d2G_dn_x_dn_y(r_hat=rhat, 
-<<<<<<< HEAD
-                        r=r, 
-                        n_x=np.broadcast_to(x_normal[None, None, :], 
-                                            y_phys.shape),
-                        n_y=n_y[:, None, :], G_vals=Gv, k=self.k)
-            
-        if self.env_impedance is not None:
-            B = y_phys.shape[0]
-            for b in range(B):
-                d2[b, :] += self.env_impedance.d2G_dnxdny_imp(
-                    x, x_normal, y_phys[b, :, :], n_y[b, :], self.k)
-        return np.sum((w_phys[:, :, None] * d2[:, :, None]) * N[None, :, :], 
-=======
                            r=r, 
                            n_x=np.broadcast_to(x_normal[None, None, :], 
                                                y_phys.shape),
                            n_y=n_y[:, None, :], G_vals=Gv, k=self.k)
         acc = np.sum((w_phys[:, :, None] * d2[:, :, None]) * N[None, :, :], 
->>>>>>> 8a9015d0
                       axis=1)
         
         if self.kernel_mode == 'halfspace_neumann':
